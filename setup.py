# -*- coding: utf-8 -*-

from setuptools import setup


with open('README.rst', 'r') as f:
    readme = f.read()

with open('requirements.txt', 'r') as f:
    reqs = f.read().split('\n')

setup(name='modlamp',
<<<<<<< HEAD
      version='4.2.3',  # also change version in version.py
=======
      version='4.3.0',  # also change version in version.py
>>>>>>> a3c040fd
      description='python package for in silico peptide design and QSAR studies',
      long_description=readme,
      author='Alex Müller, Gisela Gabernet',
      author_email='alexarnimueller@protonmail.com',
      url='http://modlamp.org',
      license='BSD-3',
      keywords="antimicrobial anticancer peptide descriptor sequences QSAR machine learning design",
      packages=['modlamp'],
      package_data={'modlamp': ['data/*.csv', 'data/*.fasta']},
      scripts=['bin/example_modlamp.py', 'bin/example_descriptors.py'],
      classifiers=[
          'Development Status :: 5 - Production/Stable',
          'Intended Audience :: Science/Research',
          'Topic :: Scientific/Engineering :: Bio-Informatics',
          'Topic :: Scientific/Engineering :: Chemistry',
          'Topic :: Scientific/Engineering :: Medical Science Apps.',
          'License :: OSI Approved :: BSD License',
          'Programming Language :: Python :: 3',
          'Programming Language :: Python :: 3.6'],
      install_requires=reqs
      )
<|MERGE_RESOLUTION|>--- conflicted
+++ resolved
@@ -10,11 +10,7 @@
     reqs = f.read().split('\n')
 
 setup(name='modlamp',
-<<<<<<< HEAD
-      version='4.2.3',  # also change version in version.py
-=======
       version='4.3.0',  # also change version in version.py
->>>>>>> a3c040fd
       description='python package for in silico peptide design and QSAR studies',
       long_description=readme,
       author='Alex Müller, Gisela Gabernet',
