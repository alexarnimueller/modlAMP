--- conflicted
+++ resolved
@@ -32,14 +32,9 @@
     :return: a dictionary of read database parameters
     """
     if exists(configfile):
-<<<<<<< HEAD
-        with open(configfile, 'r') as f:
-            db = json.load(f)
-=======
         with open(configfile, 'r') as cfg:
             db = json.load(cfg)
->>>>>>> c8a69738
-        
+
         if not db['password']:
             db['password'] = getpass()
     
