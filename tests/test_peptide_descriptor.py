--- conflicted
+++ resolved
@@ -9,10 +9,7 @@
 class TestPeptideDescriptor(unittest.TestCase):
     D = PeptideDescriptor('GLFDIVKKVVGALG', 'pepcats')
     A = PeptideDescriptor('GLFDIVKKVVGALG', 'peparc')
-<<<<<<< HEAD
-=======
     P = PeptideDescriptor('GLFDIVKKVVGALG', 'eisenberg')
->>>>>>> c8a69738
     data_ac = np.array(
         [0.714285714286, 0.0714285714286, 0.0714285714286, 0.142857142857, 0.142857142857, 0.0714285714286,
          0.538461538462, 0.0, 0.0, 0.0769230769231, 0.0769230769231, 0.0, 0.5, 0.0, 0.0, 0.0, 0.0, 0.0, 0.636363636364,
@@ -54,53 +51,31 @@
     def test_autocorr_values(self):
         self.D.calculate_autocorr(7)
         for n in range(len(self.D.descriptor[0])):
-<<<<<<< HEAD
             self.assertAlmostEqual(self.D.descriptor[0, n], self.data_ac[n], places=8)
-=======
-            self.assertAlmostEqual(self.D.descriptor[0][n], self.data_ac[n], places=8)
->>>>>>> c8a69738
 
     def test_crosscorr_values(self):
         self.D.calculate_crosscorr(7)
         for n in range(len(self.D.descriptor[0])):
-<<<<<<< HEAD
-            self.assertAlmostEqual(self.D.descriptor[0, n], self.data_cc[n], places=8)
+            self.assertAlmostEqual(self.D.descriptor[0][n], self.data_cc[n], places=8)
 
     def test_global_value(self):
         self.D.calculate_global()
-        self.assertAlmostEqual(self.D.descriptor[0, 0], 1.2142857142857142)
+        self.assertAlmostEqual(self.D.descriptor[0, 0], 1.21428571)
         self.E.calculate_global()
         self.assertAlmostEqual(self.E.descriptor[0, 0], 0.44714285714285723, places=8)
 
     def test_moment_value(self):
         self.E.calculate_moment()
         self.assertAlmostEqual(self.E.descriptor[0, 0], 0.49723753135551985, places=8)
-=======
-            self.assertAlmostEqual(self.D.descriptor[0][n], self.data_cc[n], places=8)
-
-    def test_global_value(self):
-        self.D.calculate_global()
-        self.assertAlmostEqual(self.D.descriptor[0][0], 1.21428571)
-        self.E.calculate_global()
-        self.assertAlmostEqual(self.E.descriptor[0][0], 0.44714285714285723, places=8)
-
-    def test_moment_value(self):
-        self.E.calculate_moment()
-        self.assertAlmostEqual(self.E.descriptor[0][0], 0.49723753135551985, places=8)
 
     def test_profile(self):
         self.P.calculate_profile()
         self.assertAlmostEqual(self.P.descriptor[0, 1], 0.8665096381516001, places=8)
->>>>>>> c8a69738
 
     def test_count_aa(self):
         self.D.count_aa()
         for n in range(len(self.D.descriptor[0])):
-<<<<<<< HEAD
             self.assertAlmostEqual(list(self.D.descriptor[0])[n], self.data_aa[n], places=8)
-=======
-            self.assertAlmostEqual(self.D.descriptor[0][n], self.data_aa[n], places=8)
->>>>>>> c8a69738
 
     def test_arc_size(self):
         self.A.calculate_arc()
