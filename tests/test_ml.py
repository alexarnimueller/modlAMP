--- conflicted
+++ resolved
@@ -26,11 +26,7 @@
     
     def test_score_cv(self):
         score = score_cv(self.best_svm_model, self.descriptor, self.target, cv=2)
-<<<<<<< HEAD
-        self.assertAlmostEqual(score['mean'][1], 0.5, 3)
-=======
         self.assertAlmostEqual(score['mean'][1], 0.7, 3)
->>>>>>> ec045880
     
     def test_score_testset(self):
         score = score_testset(self.best_rf_model, self.descriptor_test, self.target_test)
