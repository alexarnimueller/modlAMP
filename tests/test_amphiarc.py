<<<<<<< HEAD
import unittest
from modlamp.sequences import AmphipathicArc


class TestAmphipathicArc(unittest.TestCase):
    S = AmphipathicArc(10, 8, 27)
    S.generate_sequences(arcsize=100)
    
    def test_seq_num(self):
        self.assertEqual(len(self.S.sequences), 10)
    
    def test_seq_len(self):
        for seq in self.S.sequences:
            self.assertIn(len(seq), range(8, 28))
    
    def test_seq_arc(self):
        for seq in self.S.sequences:
            self.assertTrue(any(s in seq[0] for s in ('A', 'D', 'E', 'G', 'H', 'K', 'N', 'P', 'Q', 'R', 'S', 'T', 'Y')))
            self.assertTrue(any(s in seq[1] for s in ('F', 'I', 'L', 'V', 'W', 'Y')))
    
    def test_make_H(self):
        apa = AmphipathicArc(10, 8, 27)
        apa.generate_sequences(arcsize=100)
        apa.make_H_gradient()
        for seq in apa.sequences:
            for a in range(1, int(len(seq) / 3 + 1)):
                self.assertTrue(seq[-a] in ('F', 'I', 'L', 'V', 'W', 'Y'))


if __name__ == '__main__':
    unittest.main()
=======
# import unittest
# from modlamp.sequences import AmphipathicArc
#
#
# class TestAmphipathicArc(unittest.TestCase):
#     S = AmphipathicArc(10, 8, 27)
#     S.generate_sequences(arcsize=100)
#
#     def test_seq_num(self):
#         self.assertEqual(len(self.S.sequences), 10)
#
#     def test_seq_len(self):
#         for seq in self.S.sequences:
#             self.assertIn(len(seq), range(8, 28))
#
#     def test_seq_arc(self):
#         for seq in self.S.sequences:
#             self.assertTrue(any(s in seq[0] for s in ('A', 'D', 'E', 'G', 'H', 'K', 'N', 'P', 'Q', 'R', 'S', 'T', 'Y')))
#             self.assertTrue(any(s in seq[1] for s in ('F', 'I', 'L', 'V', 'W')))
#
#     S.make_H_gradient()
#
#     def test_make_H(self):
#         for seq in self.S.sequences:
#             for a in range(1, len(seq) / 3 + 1):
#                 self.assertTrue(seq[-a] in ('F', 'I', 'L', 'V', 'W'))
#
#
# if __name__ == '__main__':
#     unittest.main()
>>>>>>> 9c6e22f2
<|MERGE_RESOLUTION|>--- conflicted
+++ resolved
@@ -1,4 +1,4 @@
-<<<<<<< HEAD
+
 import unittest
 from modlamp.sequences import AmphipathicArc
 
@@ -29,36 +29,4 @@
 
 
 if __name__ == '__main__':
-    unittest.main()
-=======
-# import unittest
-# from modlamp.sequences import AmphipathicArc
-#
-#
-# class TestAmphipathicArc(unittest.TestCase):
-#     S = AmphipathicArc(10, 8, 27)
-#     S.generate_sequences(arcsize=100)
-#
-#     def test_seq_num(self):
-#         self.assertEqual(len(self.S.sequences), 10)
-#
-#     def test_seq_len(self):
-#         for seq in self.S.sequences:
-#             self.assertIn(len(seq), range(8, 28))
-#
-#     def test_seq_arc(self):
-#         for seq in self.S.sequences:
-#             self.assertTrue(any(s in seq[0] for s in ('A', 'D', 'E', 'G', 'H', 'K', 'N', 'P', 'Q', 'R', 'S', 'T', 'Y')))
-#             self.assertTrue(any(s in seq[1] for s in ('F', 'I', 'L', 'V', 'W')))
-#
-#     S.make_H_gradient()
-#
-#     def test_make_H(self):
-#         for seq in self.S.sequences:
-#             for a in range(1, len(seq) / 3 + 1):
-#                 self.assertTrue(seq[-a] in ('F', 'I', 'L', 'V', 'W'))
-#
-#
-# if __name__ == '__main__':
-#     unittest.main()
->>>>>>> 9c6e22f2
+    unittest.main()